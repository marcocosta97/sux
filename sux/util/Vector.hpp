/*
 * Sux: Succinct data structures
 *
 * Copyright (C) 2019 Stefano Marchini
 *
 *  This library is free software; you can redistribute it and/or modify it
 *  under the terms of the GNU Lesser General Public License as published by the Free
 *  Software Foundation; either version 3 of the License, or (at your option)
 *  any later version.
 *
 *  This library is distributed in the hope that it will be useful, but
 *  WITHOUT ANY WARRANTY; without even the implied warranty of MERCHANTABILITY
 *  or FITNESS FOR A PARTICULAR PURPOSE.  See the GNU Lesser General Public License
 *  for more details.
 *
 *  You should have received a copy of the GNU Lesser General Public License
 *  along with this program; if not, see <http://www.gnu.org/licenses/>.
 *
 */

#pragma once

#include "../support/common.hpp"
#include <assert.h>
#include <iostream>
#include <string>
#include <sys/mman.h>

namespace sux::util {

/** Possible types of memory allocation.
 *
 * [1] https://www.kernel.org/doc/html/latest/admin-guide/mm/hugetlbpage.html
 * [2] https://www.kernel.org/doc/html/latest/admin-guide/mm/transhuge.html
 */
enum AllocType {
	/** Standard allocation with `malloc()` (usually, the default). */
	MALLOC,
	/** Allocation with `mmap()`. Usually in this case allocations
	  * are aligned on a memory page (typically, 4KiB). */
	SMALLPAGE,
	/** Transparent huge pages support through `mmap()` and `madvise()` 
	  * on Linux. Note that the pages in this case are usually 2MiB each. */
	TRANSHUGEPAGE,
	/** Direct huge page support through `mmap()` on Linux. 
	  * Also in this case pages are usually 2MiB each. */
	FORCEHUGEPAGE };

/** An expandable vector with settable type of memory allocation.
 *
 *  @tparam T the data type.
 *  @tparam AT a type of memory allocation out of ::AllocType.
 */

template <typename T, AllocType AT = MALLOC> class Vector {

  public:
	static constexpr int PROT = PROT_READ | PROT_WRITE;
	static constexpr int FLAGS = MAP_PRIVATE | MAP_ANONYMOUS | (AT == FORCEHUGEPAGE ? MAP_HUGETLB : 0);

  private:
	size_t Size = 0, Capacity = 0;
	T *Data = nullptr;

  public:
	Vector<T, AT>() = default;

	explicit Vector<T, AT>(size_t size) { resize(size); }

	~Vector<T, AT>() {
		if (Data) {
			if (AT == MALLOC) {
				free(Data);
			} else {
				int result = munmap(Data, Capacity);
				assert(result == 0 && "mmunmap failed");
			}
		}
	}

	Vector(Vector<T, AT> &&oth) : Size(std::exchange(oth.Size, 0)), Capacity(std::exchange(oth.Capacity, 0)), Data(std::exchange(oth.Data, nullptr)) {}

	Vector<T, AT> &operator=(Vector<T, AT> &&oth) {
		swap(*this, oth);
		return *this;
	}

	void trim(size_t size) {
		if (size * sizeof(T) < Capacity) remap(size);
	}

	void reserve(size_t size) {
		if (size * sizeof(T) > Capacity) remap(size);
	}

	void resize(size_t size) {
		if (size * sizeof(T) > Capacity) reserve(1ULL << (lambda(size) + 1));
		Size = size;
	}

	void pushBack(T elem) {
		resize(Size + 1);
		Data[Size - 1] = elem;
	}

	T popBack() { return Data[--Size]; }

	friend void swap(Vector<T, AT> &first, Vector<T, AT> &second) noexcept {
		std::swap(first.Size, second.Size);
		std::swap(first.Capacity, second.Capacity);
		std::swap(first.Data, second.Data);
	}

	inline T *get() const { return Data; }

	inline T &operator[](size_t i) const { return Data[i]; };

	inline size_t size() const { return Size; }

	inline size_t capacity() const { return Capacity; }

	size_t bitCount() const { return sizeof(Vector<T, AT>) * 8 + Capacity * 8; }

  private:
	static size_t page_aligned(size_t size) {
		if (AT == FORCEHUGEPAGE)
			return ((2 * 1024 * 1024 - 1) | (size * sizeof(T) - 1)) + 1;
		else
			return ((4 * 1024 - 1) | (size * sizeof(T) - 1)) + 1;
	}

	void remap(size_t size) {
		if (size == 0) return;

		void *mem;
		size_t space;

<<<<<<< HEAD
		if (PT == MALLOC) {
      space = size * sizeof(T);
=======
		if (AT == MALLOC) {
			space = size * sizeof(T);
>>>>>>> 04fcd62a
			mem = Capacity == 0 ? malloc(space) : realloc(Data, space);
			assert(mem != NULL && "malloc failed");
		} else {
      space = page_aligned(size);
			mem = Capacity == 0 ? mmap(nullptr, space, PROT, FLAGS, -1, 0) : mremap(Data, Capacity, space, MREMAP_MAYMOVE, -1, 0);
			assert(mem != MAP_FAILED && "mmap failed");

			if (AT == TRANSHUGEPAGE) {
				int adv = madvise(mem, space, MADV_HUGEPAGE);
				assert(adv == 0 && "madvise failed");
			}
		}

    memset(static_cast<char*>(mem) + Capacity, 0, space - Capacity);

		Capacity = space;
		Data = static_cast<T *>(mem);
	}

	friend std::ostream &operator<<(std::ostream &os, const Vector<T, AT> &vector) {
		const uint64_t nsize = static_cast<uint64_t>(vector.Size);
		os.write((char *)&nsize, sizeof(uint64_t));

		for (size_t i = 0; i < vector.Size; ++i) {
			const T value = vector[i];
			os.write((char *)&value, sizeof(T));
		}

		return os;
	}

	friend std::istream &operator>>(std::istream &is, Vector<T, AT> &vector) {
		uint64_t nsize;
		is.read((char *)&nsize, sizeof(uint64_t));

		vector = Vector<T, AT>(nsize);

		for (size_t i = 0; i < vector.size(); ++i) is.read((char *)&vector[i], sizeof(T));

		return is;
	}
};

} // namespace sux::util<|MERGE_RESOLUTION|>--- conflicted
+++ resolved
@@ -135,13 +135,8 @@
 		void *mem;
 		size_t space;
 
-<<<<<<< HEAD
-		if (PT == MALLOC) {
+		if (AT == MALLOC) {
       space = size * sizeof(T);
-=======
-		if (AT == MALLOC) {
-			space = size * sizeof(T);
->>>>>>> 04fcd62a
 			mem = Capacity == 0 ? malloc(space) : realloc(Data, space);
 			assert(mem != NULL && "malloc failed");
 		} else {
