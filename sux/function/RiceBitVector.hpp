/*
 * Sux: Succinct data structures
 *
 * Copyright (C) 2019 Emmanuel Esposito and Sebastiano Vigna
 *
 *  This library is free software; you can redistribute it and/or modify it
 *  under the terms of the GNU Lesser General Public License as published by the Free
 *  Software Foundation; either version 3 of the License, or (at your option)
 *  any later version.
 *
 *  This library is distributed in the hope that it will be useful, but
 *  WITHOUT ANY WARRANTY; without even the implied warranty of MERCHANTABILITY
 *  or FITNESS FOR A PARTICULAR PURPOSE.  See the GNU Lesser General Public License
 *  for more details.
 *
 *  You should have received a copy of the GNU Lesser General Public License
 *  along with this program; if not, see <http://www.gnu.org/licenses/>.
 *
 */

#pragma once

#include "../support/common.hpp"
#include <cstdint>
#include <cstdio>
#include <iostream>
<<<<<<< HEAD
#include "../util/Vector.hpp"

using namespace std;
=======
#include <vector>
#include "../util/Vector.hpp"
>>>>>>> 3b29c391

namespace sux::function {

using namespace std;
using namespace sux;

#define DEFAULT_VECTSIZE (1 << 2)

/** Storage for Golomb-Rice codes of a RecSplit bucket.
 *
 *  This class exists solely to implement RecSplit.
 * @tparam AT a type of memory allocation out of util::AllocType.
 */

template <util::AllocType AT = util::AllocType::MALLOC> class RiceBitVector {
  private:
	uint64_t *data;
	std::size_t data_bytes;
	std::size_t bit_count;

	size_t curr_fixed_offset;
	uint64_t *curr_ptr_unary;
	uint64_t curr_window_unary;
	int valid_lower_bits_unary;

  private:
	friend std::ostream &operator<<(std::ostream &os, const RiceBitVector &rbv) {
		os.write((char *)&rbv.bit_count, sizeof(rbv.bit_count));
		os.write((char *)&rbv.data_bytes, sizeof(rbv.data_bytes));
		os.write((char *)rbv.data, rbv.data_bytes);
		return os;
	}

	friend std::istream &operator>>(std::istream &is, RiceBitVector &rbv) {
		rbv.curr_window_unary = 0;
		rbv.valid_lower_bits_unary = 0;

		is.read((char *)&rbv.bit_count, sizeof(rbv.bit_count));
		is.read((char *)&rbv.data_bytes, sizeof(rbv.data_bytes));

		if (rbv.data) free(rbv.data);
		rbv.data = (uint64_t *)malloc(rbv.data_bytes);
		is.read((char *)rbv.data, rbv.data_bytes);
		rbv.curr_ptr_unary = rbv.data;
		return is;
	}

  public:
	RiceBitVector() : RiceBitVector(4) {}

	RiceBitVector(const std::size_t alloc_words) {
		data = (uint64_t *)calloc(alloc_words, sizeof(*data));
		data_bytes = alloc_words * sizeof(*data);
		bit_count = 0;
		curr_ptr_unary = data;
		curr_fixed_offset = 0;
		curr_window_unary = 0;
		valid_lower_bits_unary = 0;
	}

	~RiceBitVector() {
		if (data) {
			free(data);
			data = NULL;
		}
	}

	uint64_t readNext(const int log2golomb) {
		uint64_t result = 0;

		if (curr_window_unary == 0) {
			result += valid_lower_bits_unary;
			curr_window_unary = *(curr_ptr_unary++);
			valid_lower_bits_unary = 64;
			while (__builtin_expect(curr_window_unary == 0, 0)) {
				result += 64;
				curr_window_unary = *(curr_ptr_unary++);
			}
		}

		const size_t pos = rho(curr_window_unary);

		curr_window_unary >>= pos;
		curr_window_unary >>= 1;
		valid_lower_bits_unary -= pos + 1;

		result += pos;
		result <<= log2golomb;

		uint64_t fixed;
		memcpy(&fixed, (uint8_t *)data + curr_fixed_offset / 8, 8);
		result |= (fixed >> curr_fixed_offset % 8) & ((uint64_t(1) << log2golomb) - 1);
		curr_fixed_offset += log2golomb;
		return result;
	}

	void skipSubtree(const size_t nodes, const size_t fixed_len) {
		assert(nodes > 0);
		size_t missing = nodes, cnt;
		while ((cnt = nu(curr_window_unary)) < missing) {
			curr_window_unary = *(curr_ptr_unary++);
			missing -= cnt;
			valid_lower_bits_unary = 64;
		}
		cnt = select64(curr_window_unary, missing - 1);
		curr_window_unary >>= cnt;
		curr_window_unary >>= 1;
		valid_lower_bits_unary -= cnt + 1;

		curr_fixed_offset += fixed_len;
	}

	void readReset(const size_t bit_pos, const size_t unary_offset) {
		// assert(bit_pos < bit_count);
		curr_fixed_offset = bit_pos;
		size_t unary_pos = bit_pos + unary_offset;
		curr_ptr_unary = data + unary_pos / 64;
		curr_window_unary = *(curr_ptr_unary++) >> (unary_pos & 63);
		valid_lower_bits_unary = 64 - (unary_pos & 63);
	}

	void appendFixed(const uint64_t v, const int log2golomb) {
		const uint64_t lower_bits = v & ((uint64_t(1) << log2golomb) - 1);
		int used_bits = bit_count & 63;

		while (((bit_count + log2golomb + 63) / 64) * 8 + 7 > data_bytes) {
			auto offset_unary = curr_ptr_unary - data;
			data = (uint64_t *)realloc(data, data_bytes * 2);
			memset(data + data_bytes / sizeof(*data), 0, data_bytes);
			data_bytes *= 2;
			curr_ptr_unary = data + offset_unary;
		}

		uint64_t *append_ptr = data + bit_count / 64;
		uint64_t cur_word = *append_ptr;

		cur_word |= lower_bits << used_bits;
		if (used_bits + log2golomb > 64) {
			*(append_ptr++) = cur_word;
			cur_word = lower_bits >> (64 - used_bits);
			used_bits += log2golomb - 64;
		}
		*append_ptr = cur_word;
		bit_count += log2golomb;
	}

	void appendUnaryAll(const std::vector<uint32_t> unary) {
		size_t bit_inc = 0;
		for (const auto &u : unary) {
			bit_inc += u + 1;
		}

		while (((bit_count + bit_inc + 63) / 64) * 8 + 7 > data_bytes) {
			auto offset_unary = curr_ptr_unary - data;
			data = (uint64_t *)realloc(data, data_bytes * 2);
			memset(data + data_bytes / sizeof(*data), 0, data_bytes);
			data_bytes *= 2;
			curr_ptr_unary = data + offset_unary;
		}

		for (const auto &u : unary) {
			bit_count += u;
			uint64_t *append_ptr = data + bit_count / 64;
			*append_ptr |= uint64_t(1) << (bit_count & 63);
			++bit_count;
		}
	}

	size_t getBits() const { return bit_count; }

	void fitData() {
		data_bytes = (bit_count + 63) / 64 * sizeof(uint64_t) + 7;
		data = (uint64_t *)realloc(data, data_bytes);
		curr_ptr_unary = data;
	}

	void printBits() const {
		std::size_t size = bit_count;
		for (uint64_t *p = data; p <= data + bit_count / 64; ++p) {
			for (std::size_t i = 0; i < std::min(size, size_t(64)); ++i) {
				printf("%lu", ((*p) >> i) & 1);
			}
			size -= 64;
			printf("\n");
		}
	}
};

} // namespace sux::function<|MERGE_RESOLUTION|>--- conflicted
+++ resolved
@@ -24,14 +24,7 @@
 #include <cstdint>
 #include <cstdio>
 #include <iostream>
-<<<<<<< HEAD
 #include "../util/Vector.hpp"
-
-using namespace std;
-=======
-#include <vector>
-#include "../util/Vector.hpp"
->>>>>>> 3b29c391
 
 namespace sux::function {
 
