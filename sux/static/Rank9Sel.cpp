/*
 * Sux: Succinct data structures
 *
 * Copyright (C) 2007-2019 Sebastiano Vigna
 *
 *  This library is free software; you can redistribute it and/or modify it
 *  under the terms of the GNU Lesser General Public License as published by the Free
 *  Software Foundation; either version 3 of the License, or (at your option)
 *  any later version.
 *
 *  This library is distributed in the hope that it will be useful, but
 *  WITHOUT ANY WARRANTY; without even the implied warranty of MERCHANTABILITY
 *  or FITNESS FOR A PARTICULAR PURPOSE.  See the GNU Lesser General Public License
 *  for more details.
 *
 *  You should have received a copy of the GNU Lesser General Public License
 *  along with this program; if not, see <http://www.gnu.org/licenses/>.
 *
 */

#include "Rank9Sel.hpp"
#include <cassert>
#include <climits>
#include <cstdio>
#include <cstdlib>
#include <cstring>
#include <ctime>
#include <sys/resource.h>
#include <sys/time.h>

#define ONES_PER_INVENTORY (512)
#define LOG2_ONES_PER_INVENTORY (9)
#define INVENTORY_MASK (ONES_PER_INVENTORY - 1)

#ifdef COUNTS
uint64_t single, one_level, two_levels, shorts, longs, longlongs;
#endif

using namespace sux;

Rank9Sel::Rank9Sel(const uint64_t *const bits, const uint64_t num_bits)
    : num_bits(num_bits), bits(bits) {

  num_words = (num_bits + 63) / 64;
  num_counts = ((num_bits + 64 * 8 - 1) / (64 * 8)) * 2;

  // Init rank/select structure
  counts = new uint64_t[num_counts + 2]();

  uint64_t c = 0;
  uint64_t pos = 0;
  for (uint64_t i = 0; i < num_words; i += 8, pos += 2) {
    counts[pos] = c;
    c += __builtin_popcountll(bits[i]);
    for (int j = 1; j < 8; j++) {
      counts[pos + 1] |= (c - counts[pos]) << 9 * (j - 1);
      if (i + j < num_words)
        c += __builtin_popcountll(bits[i + j]);
    }
  }

  counts[num_counts] = c;
#ifdef DEBUG
  printf("Number of ones: %" PRId64 "\n", c);
#endif

  assert(c <= num_bits);

  inventory_size = (c + ONES_PER_INVENTORY - 1) / ONES_PER_INVENTORY;

#ifdef DEBUG
  printf("Number of ones per inventory item: %d\n", ONES_PER_INVENTORY);
#endif
  assert(ONES_PER_INVENTORY <= 8 * 64);

  inventory = new uint64_t[inventory_size + 1]();
  subinventory = new uint64_t[(num_words + 3) / 4]();

  uint64_t d = 0;
  for (uint64_t i = 0; i < num_words; i++)
    for (int j = 0; j < 64; j++)
      if (bits[i] & 1ULL << j) {
        if ((d & INVENTORY_MASK) == 0) {
          inventory[d >> LOG2_ONES_PER_INVENTORY] = i * 64 + j;
          assert(counts[(i / 8) * 2] <= d);
          assert(counts[(i / 8) * 2 + 2] > d);
        }

        d++;
      }

  assert(c == d);
  inventory[inventory_size] = ((num_words + 3) & ~3ULL) * 64;

#ifdef DEBUG
  printf("Inventory size: %" PRId64 "\n", inventory_size);
  printf("Inventory entries filled: %" PRId64 "\n", d / ONES_PER_INVENTORY + 1);
  // printf("First inventories: %" PRId64 " %" PRId64 " %" PRId64 " %" PRId64 "\n", inventory[0],
  // inventory[1], inventory[2],
  //       inventory[3]);
#endif

  d = 0;
  int state;
  uint64_t *s, first_bit, index, span, block_span, block_left, counts_at_start;

  for (uint64_t i = 0; i < num_words; i++)
    for (int j = 0; j < 64; j++)
      if (bits[i] & 1ULL << j) {
        if ((d & INVENTORY_MASK) == 0) {
          first_bit = i * 64 + j;
          index = d >> LOG2_ONES_PER_INVENTORY;
          assert(inventory[index] == first_bit);
          s = &subinventory[(inventory[index] / 64) / 4];
          span = (inventory[index + 1] / 64) / 4 - (inventory[index] / 64) / 4;
          state = -1;
          counts_at_start = counts[((inventory[index] / 64) / 8) * 2];
          block_span = (inventory[index + 1] / 64) / 8 - (inventory[index] / 64) / 8;
          block_left = (inventory[index] / 64) / 8;

          if (span >= 512)
            state = 0;
          else if (span >= 256)
            state = 1;
          else if (span >= 128)
            state = 2;
          else if (span >= 16) {
            assert(((block_span + 8) & -8LL) + 8 <= span * 4);

            uint64_t k;
            for (k = 0; k < block_span; k++) {
              assert(((uint16_t *)s)[k + 8] == 0);
              ((uint16_t *)s)[k + 8] = counts[(block_left + k + 1) * 2] - counts_at_start;
            }

            for (; k < ((block_span + 8) & -8LL); k++) {
              assert(((uint16_t *)s)[k + 8] == 0);
              ((uint16_t *)s)[k + 8] = 0xFFFFU;
            }

            assert(block_span / 8 <= 8);

            for (k = 0; k < block_span / 8; k++) {
              assert(((uint16_t *)s)[k] == 0);
              ((uint16_t *)s)[k] = counts[(block_left + (k + 1) * 8) * 2] - counts_at_start;
            }

            for (; k < 8; k++) {
              assert(((uint16_t *)s)[k] == 0);
              ((uint16_t *)s)[k] = 0xFFFFU;
            }
          } else if (span >= 2) {
            assert(((block_span + 8) & -8LL) <= span * 4);

            uint64_t k;
            for (k = 0; k < block_span; k++) {
              assert(((uint16_t *)s)[k] == 0);
              ((uint16_t *)s)[k] = counts[(block_left + k + 1) * 2] - counts_at_start;
            }

            for (; k < ((block_span + 8) & -8LL); k++) {
              assert(((uint16_t *)s)[k] == 0);
              ((uint16_t *)s)[k] = 0xFFFFU;
            }
          }
        }

        switch (state) {
        case 0:
          assert(s[d & INVENTORY_MASK] == 0);
          s[d & INVENTORY_MASK] = i * 64 + j;
          break;
        case 1:
          assert(((uint32_t *)s)[d & INVENTORY_MASK] == 0);
          assert(i * 64 + j - first_bit < (1ULL << 32));
          ((uint32_t *)s)[d & INVENTORY_MASK] = i * 64 + j - first_bit;
          break;
        case 2:
          assert(((uint16_t *)s)[d & INVENTORY_MASK] == 0);
          assert(i * 64 + j - first_bit < (1 << 16));
          ((uint16_t *)s)[d & INVENTORY_MASK] = i * 64 + j - first_bit;
          break;
        }

        d++;
      }
}

Rank9Sel::~Rank9Sel() {
  delete[] counts;
  delete[] inventory;
  delete[] subinventory;
}

uint64_t Rank9Sel::rank(const size_t k) const {
  const uint64_t word = k / 64;
  const uint64_t block = word / 4 & ~1;
  const int offset = word % 8 - 1;
  return counts[block] +
         (counts[block + 1] >> (offset + (offset >> (sizeof offset * 8 - 4) & 0x8)) * 9 & 0x1FF) +
         __builtin_popcountll(bits[word] & ((1ULL << k % 64) - 1));
}

size_t Rank9Sel::select(const uint64_t rank) const {
  const uint64_t inventory_index_left = rank >> LOG2_ONES_PER_INVENTORY;
  assert(inventory_index_left <= inventory_size);

  const uint64_t inventory_left = inventory[inventory_index_left];
  const uint64_t block_right = inventory[inventory_index_left + 1] / 64;
  uint64_t block_left = inventory_left / 64;
  const uint64_t span = block_right / 4 - block_left / 4;
  const uint64_t *const s = &subinventory[block_left / 4];
  uint64_t count_left, rank_in_block;

#ifdef DEBUG
  printf("Initially, rank: %" PRId64 " block_left: %" PRId64 " block_right: %" PRId64
         " span: %" PRId64 "\n",
         rank, block_left, block_right, span);
#endif

  if (span < 2) {
    block_left &= ~7;
    count_left = block_left / 4 & ~1;
    assert(rank < counts[count_left + 2]);
    rank_in_block = rank - counts[count_left];
#ifdef DEBUG
    printf("Single span; rank_in_block: %" PRId64 " block_left: %" PRId64 "\n", rank_in_block,
           block_left);
#endif
#ifdef COUNTS
    single++;
#endif
  } else if (span < 16) {
    block_left &= ~7;
    count_left = block_left / 4 & ~1;
    const uint64_t rank_in_superblock = rank - counts[count_left];
    const uint64_t rank_in_superblock_step_16 = rank_in_superblock * ONES_STEP_16;

    const uint64_t first = s[0], second = s[1];
    const int where = (ULEQ_STEP_16(first, rank_in_superblock_step_16) +
                       ULEQ_STEP_16(second, rank_in_superblock_step_16)) *
                          ONES_STEP_16 >>
                      47;
    assert(where >= 0);
    assert(where <= 16);
#ifdef DEBUG
    printf("rank_in_superblock: %" PRId64 " (%" PRIx64 ") %" PRIx64 " %" PRIx64 "\n",
           rank_in_superblock, rank_in_superblock, s[0], s[1]);
#endif

    block_left += where * 4;
    count_left += where;
    rank_in_block = rank - counts[count_left];
    assert(rank_in_block < 512);
#ifdef DEBUG
    printf("Found where (1): %d rank_in_block: %" PRId64 " block_left: %" PRId64 "\n", where,
           rank_in_block, block_left);
    printf("supercounts: %016" PRIx64 " %016" PRIx64 "\n", s[0], s[1]);
#endif
#ifdef COUNTS
    one_level++;
#endif
  } else if (span < 128) {
    block_left &= ~7;
    count_left = block_left / 4 & ~1;
    const uint64_t rank_in_superblock = rank - counts[count_left];
    const uint64_t rank_in_superblock_step_16 = rank_in_superblock * ONES_STEP_16;

    const uint64_t first = s[0], second = s[1];
    const int where0 = (ULEQ_STEP_16(first, rank_in_superblock_step_16) +
                        ULEQ_STEP_16(second, rank_in_superblock_step_16)) *
                           ONES_STEP_16 >>
                       47;
    assert(where0 <= 16);
    const uint64_t first_bis = s[where0 + 2], second_bis = s[where0 + 2 + 1];
    const int where1 = where0 * 8 + ((ULEQ_STEP_16(first_bis, rank_in_superblock_step_16) +
                                      ULEQ_STEP_16(second_bis, rank_in_superblock_step_16)) *
                                         ONES_STEP_16 >>
                                     47);

    block_left += where1 * 4;
    count_left += where1;
    rank_in_block = rank - counts[count_left];
    assert(rank_in_block < 512);

#ifdef DEBUG
    printf("Found where (2): %d rank_in_block: %" PRId64 " block_left: %" PRId64 "\n", where1,
           rank_in_block, block_left);
#endif
#ifdef COUNTS
    two_levels++;
#endif
  } else if (span < 256) {
#ifdef COUNTS
    shorts++;
#endif
    return ((uint16_t *)s)[rank % ONES_PER_INVENTORY] + inventory_left;
  } else if (span < 512) {
#ifdef COUNTS
    longs++;
#endif
    return ((uint32_t *)s)[rank % ONES_PER_INVENTORY] + inventory_left;
  } else {
#ifdef COUNTS
    longlongs++;
#endif
    return s[rank % ONES_PER_INVENTORY];
  }

  const uint64_t rank_in_block_step_9 = rank_in_block * ONES_STEP_9;
  const uint64_t subcounts = counts[count_left + 1];
  const uint64_t offset_in_block =
      (ULEQ_STEP_9(subcounts, rank_in_block_step_9) * ONES_STEP_9 >> 54 & 0x7);

  const uint64_t word = block_left + offset_in_block;
  const uint64_t rank_in_word =
      rank_in_block - (subcounts >> ((offset_in_block - 1) & 7) * 9 & 0x1FF);
<<<<<<< HEAD
#ifdef DEBUG
  printf("rank_in_block: %" PRId64 " offset_in_block: %" PRId64 " rank_in_word: %" PRId64
         " compare: %016" PRIx64 " shift: %" PRId64 "\n",
         rank_in_block, offset_in_block, rank_in_word, ULEQ_STEP_9(subcounts, rank_in_block_step_9),
         subcounts >> (offset_in_block - 1) * 9 & 0x1FF);
#endif
=======
>>>>>>> de696340
  assert(offset_in_block <= 7);

#ifdef DEBUG
  printf("rank_in_block: %" PRId64 " offset_in_block: %" PRId64 " rank_in_word: %" PRId64 "\n",
         rank_in_block, offset_in_block, rank_in_word);
  printf("subcounts: ");
  for (int i = 0; i < 7; i++)
    printf("%" PRId64 " ", subcounts >> i * 9 & 0x1FF);
  printf("\n");
  fflush(stdout);
#endif

  assert(rank_in_word < 64);

#ifdef DEBUG
  printf("Returning %" PRId64 "\n", word * UINT64_C(64) + select64(bits[word], rank_in_word));
#endif
  return word * UINT64_C(64) + select64(bits[word], rank_in_word);
}

size_t Rank9Sel::size() const { return num_bits; }

uint64_t Rank9Sel::bitCount() {
  return (num_counts + inventory_size + num_words / 4) * 64 + sizeof(Rank9Sel);
}<|MERGE_RESOLUTION|>--- conflicted
+++ resolved
@@ -315,15 +315,6 @@
   const uint64_t word = block_left + offset_in_block;
   const uint64_t rank_in_word =
       rank_in_block - (subcounts >> ((offset_in_block - 1) & 7) * 9 & 0x1FF);
-<<<<<<< HEAD
-#ifdef DEBUG
-  printf("rank_in_block: %" PRId64 " offset_in_block: %" PRId64 " rank_in_word: %" PRId64
-         " compare: %016" PRIx64 " shift: %" PRId64 "\n",
-         rank_in_block, offset_in_block, rank_in_word, ULEQ_STEP_9(subcounts, rank_in_block_step_9),
-         subcounts >> (offset_in_block - 1) * 9 & 0x1FF);
-#endif
-=======
->>>>>>> de696340
   assert(offset_in_block <= 7);
 
 #ifdef DEBUG
