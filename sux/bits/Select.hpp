--- conflicted
+++ resolved
@@ -20,11 +20,8 @@
 
 #pragma once
 
-<<<<<<< HEAD
-=======
 #include <cstdint>
 
->>>>>>> b06f6569
 namespace sux {
 
 /** An interface specifying selection primitives on ones. */
